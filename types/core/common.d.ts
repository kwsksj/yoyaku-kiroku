--- conflicted
+++ resolved
@@ -461,12 +461,6 @@
   /** ユーザーの予約情報 */
   myReservations: ReservationCore[];
   /** 参加者ビュー用データ（管理者ログイン時のみ） */
-<<<<<<< HEAD
-  participantData?: {
-    lessons: LessonCore[];
-    reservationsMap?: Record<string, any[]>;
-  };
-=======
   participantData?: ParticipantsViewData;
 }
 
@@ -478,7 +472,6 @@
   isAdmin?: boolean;
   reservationsMap?: Record<string, ReservationCore[]>;
   message?: string;
->>>>>>> ebed4057
 }
 
 /**
