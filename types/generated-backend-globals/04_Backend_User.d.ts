/**
 * @typedef {Object} ParticipantsViewData
 * @property {LessonCore[]} lessons
 * @property {boolean} [isAdmin]
 * @property {Record<string, ReservationCore[]>} [reservationsMap]
 * @property {string} [message]
 */
/**
 * @typedef {Object} InitialAppDataPayload
 * @property {AccountingMasterItemCore[]} accountingMaster
 * @property {Record<string, unknown>} cacheVersions
 * @property {LessonCore[]} lessons
 * @property {ReservationCore[]} myReservations
<<<<<<< HEAD
 * @property {{lessons: LessonCore[], reservationsMap?: Record<string, any[]>}=} participantData
=======
 * @property {ParticipantsViewData} [participantData]
>>>>>>> ebed4057
 */
/**
 * 生徒名簿シートから全生徒データを取得し、オブジェクト形式で返します。
 * この関数は、他の多くの関数で利用されるコアなデータソースです。
 * （Phase 3: 型システム統一対応）
 *
 * @returns {Object<string, UserCore>} 生徒IDをキーとした生徒データオブジェクト
 * @example
 * const allStudents = getAllStudentsAsObject();
 * const student = allStudents['S-001'];
 * if (student) {
 *   console.log(student.realName);
 * }
 */
export function getAllStudentsAsObject(): {
    [x: string]: UserCore;
};
/**
 * 電話番号からユーザーを認証します。
 * @param {string} phone - 認証に使用する電話番号
 * @returns {ApiResponseGeneric<UserCore>}
 */
export function authenticateUser(phone: string): ApiResponseGeneric<UserCore>;
/**
 * 電話番号が管理者パスワードと一致するかをチェック
 * PropertiesServiceに保存された管理者パスワード（電話番号形式）と照合します
 *
 * @param {string} phone - 電話番号（正規化済み）
 * @returns {boolean} 管理者の場合true
 *
 * @example
 * // 管理者パスワードの初回設定（GASエディタから一度だけ実行）
 * function setupAdminPassword() {
 *   PropertiesService.getScriptProperties().setProperty('ADMIN_PASSWORD', '99999999999');
 *   Logger.log('管理者パスワードを設定しました');
 * }
 */
export function isAdminLogin(phone: string): boolean;
/**
 * 生徒IDが管理者かどうかを判定
 * 生徒名簿から電話番号を取得し、管理者パスワードと照合します
 *
 * @param {string} studentId - 生徒ID
 * @returns {boolean} 管理者の場合true
 *
 * @example
 * if (isAdminUser(studentId)) {
 *   // 管理者限定の処理
 * }
 */
export function isAdminUser(studentId: string): boolean;
/**
 * ユーザーのプロフィール詳細を取得します（編集画面用）
 * （Phase 3: 型システム統一対応）
 *
 * @param {string} studentId - 生徒ID
 * @returns {ApiResponseGeneric<UserCore>}
 */
export function getUserDetailForEdit(studentId: string): ApiResponseGeneric<UserCore>;
/**
 * ユーザーのプロフィール（本名、ニックネーム、電話番号、メールアドレス）を更新します
 * （Phase 3: 型システム統一対応）
 *
 * @param {UserCore} userInfo - ユーザー情報更新リクエストDTO
 * @returns {ApiResponseGeneric<UserProfileUpdateResult>}
 *
 * @example
 * const result = updateUserProfile({
 *   studentId: 'S-001',
 *   email: 'newemail@example.com',
 *   wantsEmail: true,
 *   address: '東京都渋谷区',
 * });
 */
export function updateUserProfile(userInfo: UserCore): ApiResponseGeneric<UserProfileUpdateResult>;
/**
 * 新規ユーザーを生徒名簿シートに登録します。
 * （Phase 3: 型システム統一対応）
 *
 * @param {UserCore} userData - 登録するユーザー情報
 * @returns {UserRegistrationResult | ApiErrorResponse}
 */
export function registerNewUser(userData: UserCore): UserRegistrationResult | ApiErrorResponse;
/**
 * ユーザーのログイン処理を行います。
 * （Phase 3: 型システム統一対応）
 *
 * 注: セッション管理はフロントエンドのlocalStorage/sessionStorageで行います。
 * バックエンドではユーザー認証のみを担当します。
 *
 * @param {string} phone - 電話番号
 * @param {string} realName - 本名
 * @returns {ApiResponseGeneric<UserCore>}
 */
export function loginUser(phone: string, realName: string): ApiResponseGeneric<UserCore>;
/**
 * ユーザーのログアウト処理を行います。
 *
 * 注: セッション管理はフロントエンドで行うため、バックエンドでは
 * ログ記録のみを行います。実際のセッションクリアはフロントエンド側で実施されます。
 *
 * @returns {ApiResponse}
 */
export function logoutUser(): ApiResponse;
/**
 * 現在ログインしているユーザーの情報を取得します。
 *
 * @deprecated この関数はフロントエンドのstorage管理に移行したため非推奨です。
 * フロントエンドのstateManager.getState().currentUserを使用してください。
 *
 * @returns {ApiResponseGeneric<UserCore>}
 */
export function getLoggedInUser(): ApiResponseGeneric<UserCore>;
/**
 * ユーザーアカウントを退会（電話番号無効化）します
 * 電話番号にプレフィックスを追加してログイン不可にします
 * @param {string} studentId - 生徒ID
 * @returns {ApiResponseGeneric<{message: string}>}
 */
export function requestAccountDeletion(studentId: string): ApiResponseGeneric<{
    message: string;
}>;
/**
 * 【開発用】全生徒キャッシュをクリアします。
 */
export function clearAllStudentsCache_DEV(): void;
/**
 * 【開発用】指定した生徒のキャッシュをクリアします。
 * @param {string} studentId - 生徒ID
 */
export function clearStudentCache_DEV(studentId: string): void;
/**
 * 【開発用】全予約キャッシュをクリアします。
 */
export function clearAllReservationsCache_DEV(): void;
/**
 * 【開発用】全キャッシュをクリアします。
 */
export function clearAllCache_DEV(): void;
/**
 * 管理者パスワードを設定する（初回セットアップ用）
 * GASエディタから一度だけ実行してください
 *
 * @param {string} password - 管理者パスワード（電話番号形式を推奨）
 * @returns {void}
 *
 * @example
 * // GASエディタから実行
 * setupAdminPassword('99999999999');
 */
export function setupAdminPassword(password: string): void;
/**
 * 現在の管理者パスワードを確認する（デバッグ用）
 *
 * @returns {void}
 */
export function getAdminPassword_DEV(): void;
export type ParticipantsViewData = {
    lessons: LessonCore[];
    isAdmin?: boolean;
    reservationsMap?: Record<string, ReservationCore[]>;
    message?: string;
};
export type InitialAppDataPayload = {
    accountingMaster: AccountingMasterItemCore[];
    cacheVersions: Record<string, unknown>;
    lessons: LessonCore[];
    myReservations: ReservationCore[];
<<<<<<< HEAD
    participantData?: {
        lessons: LessonCore[];
        reservationsMap?: Record<string, any[]>;
    } | undefined;
=======
    participantData?: ParticipantsViewData;
>>>>>>> ebed4057
};<|MERGE_RESOLUTION|>--- conflicted
+++ resolved
@@ -11,11 +11,7 @@
  * @property {Record<string, unknown>} cacheVersions
  * @property {LessonCore[]} lessons
  * @property {ReservationCore[]} myReservations
-<<<<<<< HEAD
- * @property {{lessons: LessonCore[], reservationsMap?: Record<string, any[]>}=} participantData
-=======
  * @property {ParticipantsViewData} [participantData]
->>>>>>> ebed4057
  */
 /**
  * 生徒名簿シートから全生徒データを取得し、オブジェクト形式で返します。
@@ -184,12 +180,5 @@
     cacheVersions: Record<string, unknown>;
     lessons: LessonCore[];
     myReservations: ReservationCore[];
-<<<<<<< HEAD
-    participantData?: {
-        lessons: LessonCore[];
-        reservationsMap?: Record<string, any[]>;
-    } | undefined;
-=======
     participantData?: ParticipantsViewData;
->>>>>>> ebed4057
 };