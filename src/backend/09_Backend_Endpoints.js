--- conflicted
+++ resolved
@@ -357,7 +357,6 @@
       }
 
       // 3. 管理者判定
-<<<<<<< HEAD
       const isAdmin = isAdminLogin(authResult.user.phone || '');
       let participantData = null;
       if (isAdmin) {
@@ -371,11 +370,6 @@
           participantData = participantResponse.data || null;
         }
       }
-=======
-      const isAdmin = authResult.user.studentId
-        ? isAdminLogin(authResult.user.phone || '')
-        : false;
->>>>>>> ebed4057
       Logger.log(`管理者判定: ${isAdmin}`);
 
       // 4. レスポンス統合
@@ -890,16 +884,12 @@
       `getLessonsForParticipantsView開始: studentId=${studentId}, includeHistory=${includeHistory}, includeReservations=${includeReservations}`,
     );
 
-<<<<<<< HEAD
     // 生徒キャッシュを1回取得（以降の処理で使い回す）
     const studentCache = getStudentCacheSnapshot();
     /** @type {Record<string, UserCore>} */
     const preloadedStudentsMap = studentCache?.students || {};
 
-    // 管理者判定（studentId="ADMIN"またはPropertyServiceの管理者ID）
-=======
     // 管理者判定（studentId="ADMIN"または登録済み管理者）+ PropertyServiceの管理者ID
->>>>>>> ebed4057
     const adminLoginIdSafe =
       typeof adminLoginId === 'string' ? adminLoginId : '';
     const isAdminBySpecialId = studentId === 'ADMIN';
@@ -1113,11 +1103,7 @@
       return createApiErrorResponse('レッスンIDが必要です');
     }
 
-<<<<<<< HEAD
-    // 管理者権限チェック（studentId="ADMIN"のみ）
-=======
     // 管理者権限チェック（studentId="ADMIN"または登録済み管理者）
->>>>>>> ebed4057
     const isAdmin = studentId === 'ADMIN';
     Logger.log(`管理者権限: ${isAdmin}`);
 
@@ -1262,11 +1248,7 @@
       return createApiErrorResponse('対象生徒IDが必要です');
     }
 
-<<<<<<< HEAD
-    // 権限チェック（requestingStudentId="ADMIN"のみ）
-=======
     // 権限チェック（requestingStudentId="ADMIN"または登録済み管理者）
->>>>>>> ebed4057
     const isAdmin = requestingStudentId === 'ADMIN';
     const isSelf = targetStudentId === requestingStudentId;
     Logger.log(`管理者権限: ${isAdmin}, 本人: ${isSelf}`);
