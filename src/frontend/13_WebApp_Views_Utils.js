/**
 * =================================================================
 * ファイル概要
 * -----------------------------------------------------------------
 * 名称: 13_WebApp_Views_Utils.js
 * 目的: 各ビューで共通利用するUIヘルパーと定数を提供する
 * 主な責務:
 *   - ビュー共通の判定・整形ロジックを集約
 *   - MarkdownコンテンツやスニペットHTMLを管理
 *   - 他ビューから呼び出されるユーティリティ関数を公開
 * AI向けメモ:
 *   - ビュー専用の共通処理を追加する際は重複実装を避けるためまずこのファイルを検討する
 * =================================================================
 */

// ================================================================
// UI系モジュール
// ================================================================
import { Components } from './13_WebApp_Components.js';
import { renderBookingLessons } from './13_WebApp_Views_Booking.js';

const viewsUtilsStateManager = appWindow.stateManager;
// =================================================================
// --- Privacy Policy Content (タスク1で追加) ---
// -----------------------------------------------------------------
// プライバシーポリシーの内容を定数として定義
// =================================================================

/**
 * プライバシーポリシーの内容（Markdown形式）
 */
export const PRIVACY_POLICY_CONTENT = `# プライバシーポリシー

川崎誠二木彫り教室 予約システム「きぼりの よやく・きろく」（以下「本サービス」といいます）は、利用者の皆様（以下「ユーザー」といいます）の個人情報の取り扱いについて、以下のとおりプライバシーポリシー（以下「本ポリシー」といいます）を定めます。

## 1. 事業者の名称および連絡先

* **名称:** 川崎誠二
* **連絡先:** [お問い合わせフォーム](https:\/\/www.kibori-class.net/contact)

## 2. 個人情報の取得方法

本サービスは、ユーザーが利用登録または予約を行う際に、以下の情報をフォームへの入力によって取得します。

**【登録に必須の情報】**

* 氏名（本名）
* 電話番号
* メールアドレス

**【任意でご提供いただく情報】**

* ニックネーム
* お住まいの地域（市区町村など）
* 年代
* その他、ユーザーが任意で入力する情報

## 3. 個人情報の利用目的

取得した個人情報は、以下の目的で利用いたします。

* ユーザーのアカウント認証および本人確認のため
* 予約の受付、管理、および変更・キャンセル等の連絡のため
* 教室の利用に関する緊急の連絡のため
* ユーザーからのお問い合わせに対応するため
* 教室からの重要なお知らせ（日程変更など）を連絡のため
* （メール配信を希望した場合）空席情報などのご案内を送付するため
* より良い教室運営や指導を行うための参考情報として（任意でご提供いただいた情報に限る）

## 4. 個人データの第三者提供について

本サービスは、次の場合を除き、あらかじめユーザーの同意を得ることなく、第三者に個人データを提供することはありません。

* 法令に基づく場合
* 人の生命、身体または財産の保護のために必要がある場合であって、本人の同意を得ることが困難であるとき

## 5. 個人データの安全管理措置

本サービスは、ユーザーの個人情報を正確かつ最新の内容に保つよう努め、不正なアクセス・改ざん・漏えい・滅失及び毀損から保護するため、適切な安全管理措置を講じます。

なお、本サービスのデータは、セキュリティに優れたGoogle社の提供するGoogleスプレッドシート上に保管・管理されています。

## 6. 個人データの開示、訂正、削除

ユーザーは、本サービスが保有している自己の個人情報について、開示、訂正、追加、削除、または利用の停止を求めることができます。

登録情報の訂正・追加は、ログイン後のプロフィール編集ページにてご自身で操作いただけます。アカウントの削除（退会）やその他のご要望については、上記の連絡先までお問い合わせください。本人確認を行った上で、法令に従い速やかに対応いたします。

## 7. 免責事項

本サービスの利用によって生じたいかなるトラブル・損失・損害についても、当方は一切責任を負わないものとします。

## 8. プライバシーポリシーの変更

本ポリシーの内容は、法令その他本ポリシーに別段の定めのある事項を除いて、ユーザーに通知することなく、変更することができるものとします。変更後のプライバシーポリシーは、本ページに掲載したときから効力を生じるものとします。

【2025年9月30日 策定】
`;

// =================================================================
// --- View Helper Components ---
// -----------------------------------------------------------------
// 各ビューを構成するための、より小さな部品を生成するヘルパー関数群。
// =================================================================

/**
 * 当日かどうかを判定します。
 * @param {DateString} dateString - 日付文字列 (YYYY-MM-DD)
 * @returns {boolean} 当日の場合true
 */
export const _isToday = dateString => {
  const itemDate = new Date(dateString);
  const today = new Date();
  return itemDate.toDateString() === today.toDateString();
};

/**
 * 指定日が「今日もしくは過去」かどうかを判定します。
 * @param {DateString} dateString - 日付文字列 (YYYY-MM-DD)
 * @returns {boolean} 「今日もしくは過去」の場合true
 */
export const _isPastOrToday = dateString => {
  const itemDate = new Date(dateString);
  const today = new Date();
  // 時間を00:00:00にリセットして日付のみで比較
  itemDate.setHours(0, 0, 0, 0);
  today.setHours(0, 0, 0, 0);
  return itemDate <= today;
};

/**
 * 時刻選択用の<option>タグ群を生成します。
 * @param {number} startHour - 開始時刻（時）
 * @param {number} endHour - 終了時刻（時）
 * @param {number} step - 間隔（分）
 * @param {TimeString | null} selectedValue - 事前に選択する時刻 (HH:mm)
 * @returns {HTMLString} HTMLの<option>タグ文字列
 */
export const getTimeOptionsHtml = (startHour, endHour, step, selectedValue) => {
  const options = [];
  for (let h = startHour; h <= endHour; h++) {
    for (let m = 0; m < 60; m += step) {
      const time = `${String(h).padStart(2, '0')}:${String(m).padStart(2, '0')}`;
      options.push(
        `<option value="${time}" ${time === selectedValue ? 'selected' : ''}>${time}</option>`,
      );
    }
  }
  return options.join('');
};

/**
 * 教室名に基づいてTailwindCSSのカラークラスを返します。
 * @param {ClassroomName} classroomName - 教室名
 * @returns {string} Tailwindカラークラス
 */
export const getClassroomColorClass = classroomName => {
  switch (classroomName) {
    //TODO: 内容が間違っています！！要修正！！！！
    case 'アトリエ':
      return 'bg-ui-atelier text-white';
    case 'はじめて':
      return 'bg-ui-hajimete text-white';
    case 'みんなの':
      return 'bg-ui-minnano text-white';
    case 'こども':
      return 'bg-ui-kodomo text-white';
    default:
      return 'bg-ui-surface text-brand-text';
  }
};

/**
 * 完了画面のUIを生成します。
 * @param {string} msg - 表示するメッセージ
 * @returns {string} HTML文字列
 */
export const getCompleteView = msg => {
  // 教室情報を取得（複数のソースから取得を試行）
  const state = viewsUtilsStateManager.getState();
  const classroom =
    state.accountingReservation?.classroom ||
    state.selectedLesson?.classroom ||
    state.currentReservationFormContext?.lessonInfo?.classroom ||
    state.selectedClassroom;

  // 初回予約者かどうかを判定
  const wasFirstTimeBooking =
    viewsUtilsStateManager.getState().wasFirstTimeBooking || false;
  const currentUser = viewsUtilsStateManager.getState().currentUser;
  const studentHasEmail = currentUser && currentUser.email;
  const emailPreference = currentUser && currentUser.wantsEmail;

  // 完了種別を判定
<<<<<<< HEAD
  const isAccountingComplete = msg === '会計情報を記録しました。';
  const isCancelComplete = msg.includes('キャンセル');
  const isReservationComplete = !isAccountingComplete && !isCancelComplete;
=======
  /** @type {'reservation' | 'accounting' | 'cancel'} */
  const completionType = (() => {
    const normalized = (msg || '').toString();
    if (normalized.includes('キャンセル')) return 'cancel';
    if (normalized.includes('会計')) return 'accounting';
    return 'reservation';
  })();
  const isReservationComplete = completionType === 'reservation';
>>>>>>> e27f7b07

  // メール送信に関する案内メッセージ（予約完了時のみ表示）
  let emailNoticeHtml = '';
  if (wasFirstTimeBooking && isReservationComplete) {
    emailNoticeHtml = `
        <div class="bg-ui-info-bg border-2 border-ui-info-border rounded-lg p-4 mt-4">
          <div class="flex items-start">
            <svg class="flex-shrink-0 h-5 w-5 text-ui-info-text mt-0.5" fill="currentColor" viewBox="0 0 20 20">
              <path d="M2.003 5.884L10 9.882l7.997-3.998A2 2 0 0016 4H4a2 2 0 00-1.997 1.884z"/>
              <path d="M18 8.118l-8 4-8-4V14a2 2 0 002 2h12a2 2 0 002-2V8.118z"/>
            </svg>
            <div class="ml-3">
              <h3 class="text-sm font-medium text-ui-info-text">予約受付完了のメールをお送りしました！</h3>
              <p class="mt-1 text-sm text-ui-info-text">
                会場の住所や駐車場情報なども記載しています。メールが届かない場合は、迷惑メールフォルダもご確認ください。<br>
                予約の確認やキャンセルは、このページ（Webアプリ上）でおこなえます<br>
                <br>
                送信元アドレス: shiawasenahito3000@gmail.com
              </p>
            </div>
          </div>
        </div>
      `;
  } else if (studentHasEmail && emailPreference && isReservationComplete) {
    emailNoticeHtml = `
        <div class="bg-ui-surface rounded-lg p-3 mt-4">
          <p class="text-sm text-brand-subtle text-center">
          予約受付完了のメールをお送りしました！<br>
          （会場の住所や駐車場情報なども記載）<br>
          <br>
          送信元アドレス: shiawasenahito3000@gmail.com
        </p>
        </div>
      `;
  }

  let nextBookingHtml = '';

  // 該当教室の未来の予約枠が存在する場合
  if (classroom && viewsUtilsStateManager.getState().lessons) {
    // バックエンドで計算済みの空き情報を直接使用
    const relevantLessons = viewsUtilsStateManager
      .getState()
      .lessons.filter(
        (/** @type {LessonCore} */ lesson) => lesson.classroom === classroom,
      );
    const bookingLessonsHtml = renderBookingLessons(relevantLessons);

    if (bookingLessonsHtml) {
<<<<<<< HEAD
      // 完了種別によって表記を変更
      let sectionTitle = '▼ つぎの よやく ▼';
      if (isReservationComplete) {
        sectionTitle = '▼ さらに よやく ▼';
      } else if (isCancelComplete) {
        sectionTitle = '▼ あらたに よやく ▼';
      }
=======
      // 完了種別ごとに表記を変更
      const sectionTitle =
        completionType === 'reservation'
          ? '↓ さらに よやく をする！'
          : completionType === 'accounting'
            ? '↓ つぎの よやく をする！'
            : '↓ かわりの よやく をする！';
>>>>>>> e27f7b07

      nextBookingHtml = `
          <div class="mt-0 pt-0">
              <h3 class="text-xl font-bold text-brand-text text-center mb-4">${sectionTitle}</h3>
              <div class="${DesignConfig.cards.container}">
              ${bookingLessonsHtml}
              </div>
          </div>`;
    }
  }

  // チェックマークの色を状況に応じて変更
  const checkmarkColorClass = isReservationComplete
    ? 'text-state-available-text' // 予約完了時: 緑系
    : 'text-yellow-500'; // 会計完了時: 黄色系

  return `
    <div class="text-center pt-6 pb-4">
        <div class="mb-6">
            <svg class="w-12 h-12 mx-auto ${checkmarkColorClass}" fill="none" viewBox="0 0 24 24" stroke="currentColor">
                <path stroke-linecap="round" stroke-linejoin="round" stroke-width="2" d="M9 12l2 2 4-4m6 2a9 9 0 11-18 0 9 9 0 0118 0z"></path>
            </svg>
        </div>

        <h1 class="text-2xl font-bold ${DesignConfig.colors.text} mb-3">ありがとうございました</h1>
        <p class="${DesignConfig.colors.textSubtle} mb-6 text-lg">${msg}</p>

        ${emailNoticeHtml}

        <div class="max-w-xs mx-auto mt-6 mb-6">
             ${Components.button({
               text: 'ホームへもどる',
               action: 'goToDashboard',
               style: 'secondary',
               size: 'normal',
             })}
        </div>

        ${nextBookingHtml}

    </div>`;
};

/**
 * プライバシーポリシーのモーダルを生成します（タスク1実装）
 * @returns {string} HTML文字列
 */
export const getPrivacyPolicyModal = () => {
  // marked.jsライブラリが読み込まれていることを確認
  /** @type {any} */
  const markedGlobal =
    typeof window !== 'undefined'
      ? /** @type {any} */ (window)['marked']
      : undefined;
  /** @type {any} */
  const markedLib = typeof markedGlobal !== 'undefined' ? markedGlobal : null;

  if (!markedLib) {
    console.error('marked.js is not loaded!');
    return Components.modal({
      id: 'privacy-policy-modal',
      title: 'エラー',
      content: '<p>コンテンツを読み込めませんでした。</p>',
      maxWidth: 'max-w-3xl',
      showCloseButton: true,
    });
  }

  const policyHtml = markedLib.parse(PRIVACY_POLICY_CONTENT);

  const content = `
    <div class="markdown-content">
        ${policyHtml}
    </div>
    <div class="mt-6 text-center">
        ${Components.button({
          text: '閉じる',
          action: 'closePrivacyPolicy',
          style: 'secondary',
          size: 'normal',
        })}
    </div>`;

  return Components.modal({
    id: 'privacy-policy-modal',
    title: 'プライバシーポリシー',
    content: content,
    maxWidth: 'max-w-3xl',
    showCloseButton: true,
  });
};<|MERGE_RESOLUTION|>--- conflicted
+++ resolved
@@ -192,11 +192,6 @@
   const emailPreference = currentUser && currentUser.wantsEmail;
 
   // 完了種別を判定
-<<<<<<< HEAD
-  const isAccountingComplete = msg === '会計情報を記録しました。';
-  const isCancelComplete = msg.includes('キャンセル');
-  const isReservationComplete = !isAccountingComplete && !isCancelComplete;
-=======
   /** @type {'reservation' | 'accounting' | 'cancel'} */
   const completionType = (() => {
     const normalized = (msg || '').toString();
@@ -205,7 +200,6 @@
     return 'reservation';
   })();
   const isReservationComplete = completionType === 'reservation';
->>>>>>> e27f7b07
 
   // メール送信に関する案内メッセージ（予約完了時のみ表示）
   let emailNoticeHtml = '';
@@ -255,15 +249,6 @@
     const bookingLessonsHtml = renderBookingLessons(relevantLessons);
 
     if (bookingLessonsHtml) {
-<<<<<<< HEAD
-      // 完了種別によって表記を変更
-      let sectionTitle = '▼ つぎの よやく ▼';
-      if (isReservationComplete) {
-        sectionTitle = '▼ さらに よやく ▼';
-      } else if (isCancelComplete) {
-        sectionTitle = '▼ あらたに よやく ▼';
-      }
-=======
       // 完了種別ごとに表記を変更
       const sectionTitle =
         completionType === 'reservation'
@@ -271,7 +256,6 @@
           : completionType === 'accounting'
             ? '↓ つぎの よやく をする！'
             : '↓ かわりの よやく をする！';
->>>>>>> e27f7b07
 
       nextBookingHtml = `
           <div class="mt-0 pt-0">
