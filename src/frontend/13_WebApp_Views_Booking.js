--- conflicted
+++ resolved
@@ -164,10 +164,6 @@
 
   const bookingLessonsHtml = renderBookingLessons(relevantLessons);
 
-  const pageTitle = currentState['isChangingReservationDate']
-    ? `${classroom} 予約日の変更`
-    : classroom;
-
   if (!bookingLessonsHtml) {
     return `
       ${Components.pageHeader({ title: pageTitle })}
@@ -242,13 +238,8 @@
     : firstSlotsCount === 0;
   const isBeginnerSlotFull = beginnerSlotsCount === 0;
 
-<<<<<<< HEAD
-  // 日程変更モードかどうかを判定
-  const isChangingDate = /** @type {string} */ (source) === 'dateChange';
-=======
   // 予約日変更モードかどうかを判定
   const isChangingDate = String(source) === 'dateChange';
->>>>>>> e27f7b07
 
   const title = isChangingDate
     ? '新しい日程の予約詳細'
@@ -270,12 +261,8 @@
         ? '空き通知 登録'
         : 'この内容で予約する';
 
-<<<<<<< HEAD
-  const backAction = 'smartGoBack';
-=======
   const backAction =
     source === 'participants' ? 'backToParticipantsView' : 'smartGoBack';
->>>>>>> e27f7b07
 
   const _renderStatusHtml = () => {
     if (isEdit) {
