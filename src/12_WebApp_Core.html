--- conflicted
+++ resolved
@@ -142,8 +142,7 @@
 
   const Components = {
     createButton: c =>
-<<<<<<< HEAD
-      `<button
+      `<button type="button"
         data-action="${escapeHTML(c.action || '')}"
         data-classroom="${escapeHTML(c.classroom || '')}"
         data-classroom-name="${escapeHTML(c.classroomName || '')}"
@@ -159,9 +158,6 @@
         ${c.disabled ? 'disabled' : ''}
       >${escapeHTML(c.text)}</button>`,
 
-=======
-      `<button type="button" data-action="${c.action || ''}" data-classroom="${c.classroom || ''}" data-classroom-name="${c.classroomName || ''}" data-date="${c.date || ''}" data-reservation-id="${c.reservationId || ''}" data-sheet-name="${c.sheetName || ''}" data-copy-text="${c.copyText || ''}" data-details='${c.details || ''}' data-student-id="${c.studentId || ''}" data-real-name="${c.realName || ''}" data-nickname="${c.nickname || ''}" class="${DesignConfig.buttons.base} ${c.widthClass || ''} ${c.colorClass}" ${c.disabled ? 'disabled' : ''}>${c.text}</button>`,
->>>>>>> 8898974f
     createInput: c =>
       `<div class="${c.containerClass || ''} mb-4">
         <label
